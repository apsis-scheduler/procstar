[build-system]
requires = ["setuptools"]
build-backend = "setuptools.build_meta"

[project]
name = "procstar"
dynamic = ["version"]
description = "Run my stuff!"
readme = "README.md"
license = {text = "BSD-3-Clause"}
authors = [
    {name = "Alex Samuel", email = "alex@alexsamuel.net"},
]
classifiers = [
    "License :: OSI Approved :: MIT License",
    "Programming Language :: Python :: 3",
]

requires-python = ">=3.10"
dependencies = [
    "orjson >=3",
    "websockets >=10",
]
optional-dependencies = {dev = ["build", "pytest", "pytest-asyncio", "bump-my-version", "sphinx", "sphinx-rtd-theme"]}

[project.urls]
Repository = "https://github.com/alexhsamuel/procstar"

[tool.setuptools]
package-dir = {"" = "python"}

[tool.setuptools.dynamic]
version = {attr = "procstar.__version__"}

[tool.pytest.ini_options]
testpaths = "test/"

[tool.ruff]
select = ["F", "E999"]

[tool.bumpversion]
<<<<<<< HEAD
current_version = "0.2.3"
=======
current_version = "0.2.4"
>>>>>>> 70e35e1c
commit = true
tag = true
tag_name = "v{new_version}"

[[tool.bumpversion.files]]
filename = "python/procstar/__init__.py"

[[tool.bumpversion.files]]
filename = "Cargo.toml"
search = "version = \"{current_version}\" # procstar"
replace = "version = \"{new_version}\" # procstar"

[[tool.bumpversion.files]]
filename = "tools/centos7/conda-recipe/meta.yaml"
<|MERGE_RESOLUTION|>--- conflicted
+++ resolved
@@ -39,11 +39,7 @@
 select = ["F", "E999"]
 
 [tool.bumpversion]
-<<<<<<< HEAD
-current_version = "0.2.3"
-=======
 current_version = "0.2.4"
->>>>>>> 70e35e1c
 commit = true
 tag = true
 tag_name = "v{new_version}"
