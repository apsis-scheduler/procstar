<<<<<<< HEAD
__version__ = "0.2.3"
=======
__version__ = "0.2.4"
>>>>>>> 70e35e1c
<|MERGE_RESOLUTION|>--- conflicted
+++ resolved
@@ -1,5 +1 @@
-<<<<<<< HEAD
-__version__ = "0.2.3"
-=======
-__version__ = "0.2.4"
->>>>>>> 70e35e1c
+__version__ = "0.2.4"