use bytes::{BufMut, BytesMut};
use std::io;
use std::os::fd::RawFd;
use tokio::io::AsyncReadExt;
use tokio_pipe::PipeRead;

use crate::err::Result;
use crate::fdio;
use crate::sys;

//------------------------------------------------------------------------------

/// Pipe for returning errors from the pre-exec child process to the parent.
/// This is to notify the parent of failures that might occur in operations that
/// have to be done in the child, such as setting up fds, and the exec call
/// itself.  The child writes zero or more short string messages, which the
/// parent accumulates.
///
/// 1. Create with [`ErrorPipe::new`] before forking.
///
/// 2. After forking in the child process, call [`in_child()`].  This returns
///    a writer for (syncronous) sending error messages back to the parent.
///
/// 3. After forking in the parent process, call [`in_parent()`].  This returns
///    an async future for retrieving the accumulated error messages send from
///    the child.

pub struct ErrorPipe {
    read_fd: RawFd,
    write_fd: RawFd,
}

pub struct ErrorWriter {
    write_fd: RawFd,
}

impl ErrorWriter {
    pub fn write(&self, error: String) -> Result<()> {
        let bytes = error.as_bytes();
        // Encode the message len, which cannot be more than 64.
        assert!(bytes.len() <= u16::MAX as usize);
        let mut len = BytesMut::with_capacity(2);
        len.put_u16_le(bytes.len() as u16);

        // Write sync through the raw fd.
        fdio::write(self.write_fd, &len)?;
        fdio::write(self.write_fd, &bytes)
    }

    /// Like [`write`], but ignores errors.
    pub fn try_write(&self, error: String) {
        _ = self.write(error);
    }
}

impl ErrorPipe {
    pub fn new() -> Result<ErrorPipe> {
<<<<<<< HEAD
        let pipe_fds = sys::pipe()?;
        Ok(ErrorPipe {
            read_fd: pipe_fds.read,
            write_fd: pipe_fds.write,
        })
=======
        let (read_fd, write_fd) = sys::pipe()?;
        sys::set_cloexec(read_fd)?;
        sys::set_cloexec(write_fd)?;
        Ok(ErrorPipe { read_fd, write_fd })
>>>>>>> 6c5c246d
    }

    async fn get_errors(mut read_pipe: PipeRead) -> Vec<String> {
        let mut errors = Vec::new();
        loop {
            // Read the message length.
            let q = read_pipe.read_u16_le().await;
            let len = match q {
                Ok(len) =>
                    // Got the length.
                    len as usize,
                Err(e) if e.kind() == std::io::ErrorKind::UnexpectedEof
                    // EOF means the other end is done.
                    => break,
                Err(e) => {
                    // Any other error is a problem.  There isn't a good place to
                    // report it, so add it as an error here.
                    errors.push(format!("error pipe: {}", e));
                    break
                },
            };

            // We know exactly how long the message should be.
            let mut buf = Vec::with_capacity(len);
            buf.resize(len, 0);
            if let Err(e) = read_pipe.read_exact(&mut buf[..]).await {
                // Unable to read the message.  There isn't a good place to report
                // the error, so report it here.
                errors.push(format!("error pipe: {}", e));
                break;
            }

            // Accumulate this error.
            errors.push(String::from_utf8_lossy(&buf).to_string());
        }

        errors
    }

    pub async fn in_parent(self) -> Vec<String> {
        let ErrorPipe { read_fd, write_fd } = self;

        // Close the write pipe.  This is necessary so that we see EOF on the
        // read pipe once the child process closes the other open read fd,
        // usually when it exec's.
        sys::close(write_fd).unwrap();

        // Wrap the read pipe for async.
        let read_pipe = PipeRead::from_raw_fd_checked(read_fd).unwrap();
        ErrorPipe::get_errors(read_pipe).await
    }

    /// To be called immediatley after `fork()` in the child process.  This is
    /// intentionally not `async`; we do not ever return control to the reactor
    /// in the child process.
    pub fn in_child(self) -> io::Result<ErrorWriter> {
        let ErrorPipe { read_fd, write_fd } = self;

        // Close the read pipe.
        sys::close(read_fd).unwrap();

        // Since the pipe is CLOEXEC, so the write pipe will close automatically
        // in the child process when it exec's.
        Ok(ErrorWriter { write_fd })
    }
}<|MERGE_RESOLUTION|>--- conflicted
+++ resolved
@@ -55,18 +55,10 @@
 
 impl ErrorPipe {
     pub fn new() -> Result<ErrorPipe> {
-<<<<<<< HEAD
-        let pipe_fds = sys::pipe()?;
-        Ok(ErrorPipe {
-            read_fd: pipe_fds.read,
-            write_fd: pipe_fds.write,
-        })
-=======
-        let (read_fd, write_fd) = sys::pipe()?;
+        let sys::RWPair { read: read_fd, write: write_fd } = sys::pipe()?;
         sys::set_cloexec(read_fd)?;
         sys::set_cloexec(write_fd)?;
         Ok(ErrorPipe { read_fd, write_fd })
->>>>>>> 6c5c246d
     }
 
     async fn get_errors(mut read_pipe: PipeRead) -> Vec<String> {
