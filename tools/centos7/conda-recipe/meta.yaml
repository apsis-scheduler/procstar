# This recipe presupposes Rust and assumes RUSTUP_HOME is set accordingly.

<<<<<<< HEAD
{% set version = "0.2.3" %}
=======
{% set version = "0.2.4" %}
>>>>>>> 70e35e1c

about:
  home: https://github.com/alexhsamuel/procstar
  license_family: BSD
  license: BSD-3-Clause
  summary: A process nanny and remote process execution agent.

package:
  name: procstar
  version: {{ version }}

source:
  git_url: https://github.com/alexhsamuel/procstar.git
  git_rev: v{{ version }}

requirements:
  host:
    - python
    - pip
  run:
    - python
    - orjson >=3
    - websockets >=10

build:
  number: 0
  script_env:
    - RUSTUP_HOME
  script:
    - cargo build --release
    - install -d $PREFIX/bin && install -t $PREFIX/bin target/release/procstar
    - {{ PYTHON }} -m pip install . -vv

test:
  imports:
    - procstar
    - procstar.agent
  requires:
    - pytest
    - pytest-asyncio
  source_files:
    - test/int
  commands:
    - pytest -v test/int
<|MERGE_RESOLUTION|>--- conflicted
+++ resolved
@@ -1,10 +1,6 @@
 # This recipe presupposes Rust and assumes RUSTUP_HOME is set accordingly.
 
-<<<<<<< HEAD
-{% set version = "0.2.3" %}
-=======
 {% set version = "0.2.4" %}
->>>>>>> 70e35e1c
 
 about:
   home: https://github.com/alexhsamuel/procstar
